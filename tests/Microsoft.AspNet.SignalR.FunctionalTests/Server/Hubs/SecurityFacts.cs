--- conflicted
+++ resolved
@@ -61,11 +61,7 @@
                     };
 
                     var url = GetUrl(protectedData, connection, connection.GroupsToken);
-<<<<<<< HEAD
-                    var response = await host.Get(url);
-=======
-                    var response = host.Get(url, r => { }, isLongRunning: true).Result;
->>>>>>> acfa50bc
+                    var response = await host.Get(url, r => { }, isLongRunning: true);
                     var reader = new EventSourceStreamReader(hackerConnection, response.GetStream());
 
                     reader.Message = sseEvent =>

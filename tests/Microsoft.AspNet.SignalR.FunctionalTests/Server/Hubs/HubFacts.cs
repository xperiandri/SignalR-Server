--- conflicted
+++ resolved
@@ -45,8 +45,6 @@
                 connection.Stop();
             }
         }
-<<<<<<< HEAD
-=======
 
         [Theory]
         [InlineData(HostType.IISExpress, TransportType.ServerSentEvents)]
@@ -101,7 +99,6 @@
                 connection2.Stop();
             }
         }
->>>>>>> 5ec61eb3
 
         [Theory]
         [InlineData(HostType.Memory, TransportType.ServerSentEvents)]

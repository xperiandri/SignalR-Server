﻿// Copyright (c) Microsoft Open Technologies, Inc. All rights reserved. See License.md in the project root for license information.

using System;
using System.Collections.Concurrent;
using System.Collections.Generic;
using System.Diagnostics;
using System.Diagnostics.CodeAnalysis;
using System.Globalization;
using System.Linq;
using System.Linq.Expressions;
using System.Reflection;
using System.Threading;
using System.Threading.Tasks;
using Microsoft.AspNet.SignalR.Hosting;
using Microsoft.AspNet.SignalR.Infrastructure;
using Microsoft.AspNet.SignalR.Json;
using Newtonsoft.Json;

namespace Microsoft.AspNet.SignalR.Hubs
{
    /// <summary>
    /// Handles all communication over the hubs persistent connection.
    /// </summary>
    [SuppressMessage("Microsoft.Maintainability", "CA1506:AvoidExcessiveClassCoupling", Justification = "This dispatcher makes use of many interfaces.")]
    public class HubDispatcher : PersistentConnection
    {
        private const string HubsSuffix = "/hubs";
        private const string JsSuffix = "/js";

        private readonly List<HubDescriptor> _hubs = new List<HubDescriptor>();
        private readonly bool _enableJavaScriptProxies;
        private readonly bool _enableDetailedErrors;

        private IJavaScriptProxyGenerator _proxyGenerator;
        private IHubManager _manager;
        private IHubRequestParser _requestParser;
        private JsonSerializer _serializer;
        private IParameterResolver _binder;
        private IHubPipelineInvoker _pipelineInvoker;
        private IPerformanceCounterManager _counters;
        private bool _isDebuggingEnabled;

        private static readonly MethodInfo _continueWithMethod = typeof(HubDispatcher).GetMethod("ContinueWith", BindingFlags.NonPublic | BindingFlags.Static);

        /// <summary>
        /// Initializes an instance of the <see cref="HubDispatcher"/> class.
        /// </summary>
        /// <param name="configuration">Configuration settings determining whether to enable JS proxies and provide clients with detailed hub errors.</param>
        public HubDispatcher(HubConfiguration configuration)
        {
            if (configuration == null)
            {
                throw new ArgumentNullException("configuration");
            }

            _enableJavaScriptProxies = configuration.EnableJavaScriptProxies;
            _enableDetailedErrors = configuration.EnableDetailedErrors;
        }

        protected override TraceSource Trace
        {
            get
            {
                return TraceManager["SignalR.HubDispatcher"];
            }
        }

        internal override string GroupPrefix
        {
            get
            {
                return PrefixHelper.HubGroupPrefix;
            }
        }

        public override void Initialize(IDependencyResolver resolver)
        {
            if (resolver == null)
            {
                throw new ArgumentNullException("resolver");
            }

            _proxyGenerator = _enableJavaScriptProxies ? resolver.Resolve<IJavaScriptProxyGenerator>()
                                                       : new EmptyJavaScriptProxyGenerator();

            _manager = resolver.Resolve<IHubManager>();
            _binder = resolver.Resolve<IParameterResolver>();
            _requestParser = resolver.Resolve<IHubRequestParser>();
            _serializer = resolver.Resolve<JsonSerializer>();
            _pipelineInvoker = resolver.Resolve<IHubPipelineInvoker>();
            _counters = resolver.Resolve<IPerformanceCounterManager>();

            base.Initialize(resolver);
        }

        protected override bool AuthorizeRequest(IRequest request)
        {
            if (request == null)
            {
                throw new ArgumentNullException("request");
            }

            // Populate _hubs
            string data = request.QueryString["connectionData"];

            if (!String.IsNullOrEmpty(data))
            {
                var clientHubInfo = JsonSerializer.Parse<IEnumerable<ClientHubInfo>>(data);

                // If there's any hubs then perform the auth check
                if (clientHubInfo != null && clientHubInfo.Any())
                {
                    var hubCache = new Dictionary<string, HubDescriptor>(StringComparer.OrdinalIgnoreCase);

                    foreach (var hubInfo in clientHubInfo)
                    {
                        if (hubCache.ContainsKey(hubInfo.Name))
                        {
                            throw new InvalidOperationException(Resources.Error_DuplicateHubNamesInConnectionData);
                        }

                        // Try to find the associated hub type
                        HubDescriptor hubDescriptor = _manager.EnsureHub(hubInfo.Name,
                                                        _counters.ErrorsHubResolutionTotal,
                                                        _counters.ErrorsHubResolutionPerSec,
                                                        _counters.ErrorsAllTotal,
                                                        _counters.ErrorsAllPerSec);

                        if (_pipelineInvoker.AuthorizeConnect(hubDescriptor, request))
                        {
                            // Add this to the list of hub descriptors this connection is interested in
                            hubCache.Add(hubDescriptor.Name, hubDescriptor);
                        }
                    }

                    _hubs.AddRange(hubCache.Values);

                    // If we have any hubs in the list then we're authorized
                    return _hubs.Count > 0;
                }
            }

            return base.AuthorizeRequest(request);
        }

        /// <summary>
        /// Processes the hub's incoming method calls.
        /// </summary>
        protected override Task OnReceived(IRequest request, string connectionId, string data)
        {
            HubRequest hubRequest = _requestParser.Parse(data, _serializer);

            // Create the hub
            HubDescriptor descriptor = _manager.EnsureHub(hubRequest.Hub,
                _counters.ErrorsHubInvocationTotal,
                _counters.ErrorsHubInvocationPerSec,
                _counters.ErrorsAllTotal,
                _counters.ErrorsAllPerSec);

            IJsonValue[] parameterValues = hubRequest.ParameterValues;

            // Resolve the method

            MethodDescriptor methodDescriptor = _manager.GetHubMethod(descriptor.Name, hubRequest.Method, parameterValues);

            if (methodDescriptor == null)
            {
                // Empty (noop) method descriptor
                // Use: Forces the hub pipeline module to throw an error.  This error is encapsulated in the HubDispatcher.
                //      Encapsulating it in the HubDispatcher prevents the error from bubbling up to the transport level.
                //      Specifically this allows us to return a faulted task (call .fail on client) and to not cause the
                //      transport to unintentionally fail.
                IEnumerable<MethodDescriptor> availableMethods = _manager.GetHubMethods(descriptor.Name, m => m.Name == hubRequest.Method);
                methodDescriptor = new NullMethodDescriptor(descriptor, hubRequest.Method, availableMethods);
            }

            // Resolving the actual state object
            var tracker = new StateChangeTracker(hubRequest.State);
            var hub = CreateHub(request, descriptor, connectionId, tracker, throwIfFailedToCreate: true);

            return InvokeHubPipeline(hub, parameterValues, methodDescriptor, hubRequest, tracker)
                .ContinueWithPreservedCulture(task => hub.Dispose(), TaskContinuationOptions.ExecuteSynchronously);
        }

        [SuppressMessage("Microsoft.Design", "CA1031:DoNotCatchGeneralExceptionTypes", Justification = "Exceptions are flown to the caller.")]
        private Task InvokeHubPipeline(IHub hub,
                                       IJsonValue[] parameterValues,
                                       MethodDescriptor methodDescriptor,
                                       HubRequest hubRequest,
                                       StateChangeTracker tracker)
        {
            // TODO: Make adding parameters here pluggable? IValueProvider? ;)
            HubInvocationProgress progress = GetProgressInstance(methodDescriptor, value => SendProgressUpdate(hub.Context.ConnectionId, tracker, value, hubRequest), Trace);
            
            Task<object> piplineInvocation;
            try
            {
                var args = _binder.ResolveMethodParameters(methodDescriptor, parameterValues);

                // We need to add the IProgress<T> instance after resolving the method as the resolution
                // itself looks for overload matches based on the incoming arg values
                if (progress != null)
                {
                    args = args.Concat(new [] { progress }).ToList();
                }

                var context = new HubInvokerContext(hub, tracker, methodDescriptor, args);

                // Invoke the pipeline and save the task
                piplineInvocation = _pipelineInvoker.Invoke(context);
            }
            catch (Exception ex)
            {
                piplineInvocation = TaskAsyncHelper.FromError<object>(ex);
            }

            // Determine if we have a faulted task or not and handle it appropriately.
            return piplineInvocation.ContinueWithPreservedCulture(task =>
            {
                if (progress != null)
                {
                    // Stop ability to send any more progress updates
                    progress.SetComplete();
                }

                if (task.IsFaulted)
                {
                    return ProcessResponse(tracker, result: null, request: hubRequest, error: task.Exception);
                }
                else if (task.IsCanceled)
                {
                    return ProcessResponse(tracker, result: null, request: hubRequest, error: new OperationCanceledException());
                }
                else
                {
                    return ProcessResponse(tracker, task.Result, hubRequest, error: null);
                }
            })
            .FastUnwrap();
        }

        private static HubInvocationProgress GetProgressInstance(MethodDescriptor methodDescriptor, Func<object, Task> sendProgressFunc, TraceSource traceSource)
        {
            HubInvocationProgress progress = null;
            if (methodDescriptor.ProgressReportingType != null)
            {
                progress = HubInvocationProgress.Create(methodDescriptor.ProgressReportingType, sendProgressFunc, traceSource);
            }
            return progress;
        }

        public override Task ProcessRequest(HostContext context)
        {
            if (context == null)
            {
                throw new ArgumentNullException("context");
            }

            // Trim any trailing slashes
            string normalized = context.Request.LocalPath.TrimEnd('/');

            int suffixLength = -1;
            if (normalized.EndsWith(HubsSuffix, StringComparison.OrdinalIgnoreCase))
            {
                suffixLength = HubsSuffix.Length;
            }
            else if (normalized.EndsWith(JsSuffix, StringComparison.OrdinalIgnoreCase))
            {
                suffixLength = JsSuffix.Length;
            }

            if (suffixLength != -1)
            {
                // Generate the proper JS proxy url
                string hubUrl = normalized.Substring(0, normalized.Length - suffixLength);

                // Generate the proxy
                context.Response.ContentType = JsonUtility.JavaScriptMimeType;
                return context.Response.End(_proxyGenerator.GenerateProxy(hubUrl));
            }

            _isDebuggingEnabled = context.Environment.IsDebugEnabled();

            return base.ProcessRequest(context);
        }

        internal static Task Connect(IHub hub)
        {
            return hub.OnConnected();
        }

        internal static Task Reconnect(IHub hub)
        {
            return hub.OnReconnected();
        }

        internal static Task Disconnect(IHub hub, bool stopCalled)
        {
<<<<<<< HEAD
            await hub.OnDisconnected(stopCalled).OrEmpty().PreserveCulture();

            if (stopCalled)
            {
                await hub.OnDisconnected().OrEmpty().PreserveCulture();
            }
=======
            return hub.OnDisconnected(stopCalled);
>>>>>>> 1cf6a677
        }

        [SuppressMessage("Microsoft.Design", "CA1031:DoNotCatchGeneralExceptionTypes", Justification = "A faulted task is returned.")]
        internal static Task<object> Incoming(IHubIncomingInvokerContext context)
        {
            var tcs = new TaskCompletionSource<object>();

            try
            {
                object result = context.MethodDescriptor.Invoker(context.Hub, context.Args.ToArray());
                Type returnType = context.MethodDescriptor.ReturnType;

                if (typeof(Task).IsAssignableFrom(returnType))
                {
                    var task = (Task)result;
                    if (!returnType.IsGenericType)
                    {
                        task.ContinueWith(tcs);
                    }
                    else
                    {
                        // Get the <T> in Task<T>
                        Type resultType = returnType.GetGenericArguments().Single();

                        Type genericTaskType = typeof(Task<>).MakeGenericType(resultType);

                        // Get the correct ContinueWith overload
                        var parameter = Expression.Parameter(typeof(object));

                        // TODO: Cache this whole thing
                        // Action<object> callback = result => ContinueWith((Task<T>)result, tcs);
                        MethodInfo continueWithMethod = _continueWithMethod.MakeGenericMethod(resultType);

                        Expression body = Expression.Call(continueWithMethod,
                                                          Expression.Convert(parameter, genericTaskType),
                                                          Expression.Constant(tcs));

                        var continueWithInvoker = Expression.Lambda<Action<object>>(body, parameter).Compile();
                        continueWithInvoker.Invoke(result);
                    }
                }
                else
                {
                    tcs.TrySetResult(result);
                }
            }
            catch (Exception ex)
            {
                tcs.TrySetUnwrappedException(ex);
            }

            return tcs.Task;
        }

        internal static Task Outgoing(IHubOutgoingInvokerContext context)
        {
            ConnectionMessage message = context.GetConnectionMessage();

            return context.Connection.Send(message);
        }

        protected override Task OnConnected(IRequest request, string connectionId)
        {
            return ExecuteHubEvent(request, connectionId, hub => _pipelineInvoker.Connect(hub));
        }

        protected override Task OnReconnected(IRequest request, string connectionId)
        {
            return ExecuteHubEvent(request, connectionId, hub => _pipelineInvoker.Reconnect(hub));
        }

        protected override IList<string> OnRejoiningGroups(IRequest request, IList<string> groups, string connectionId)
        {
            return _hubs.Select(hubDescriptor =>
            {
                string groupPrefix = hubDescriptor.Name + ".";

                var hubGroups = groups.Where(g => g.StartsWith(groupPrefix, StringComparison.OrdinalIgnoreCase))
                                      .Select(g => g.Substring(groupPrefix.Length))
                                      .ToList();

                return _pipelineInvoker.RejoiningGroups(hubDescriptor, request, hubGroups)
                                        .Select(g => groupPrefix + g);

            }).SelectMany(groupsToRejoin => groupsToRejoin).ToList();
        }

        protected override Task OnDisconnected(IRequest request, string connectionId, bool stopCalled)
        {
            return ExecuteHubEvent(request, connectionId, hub => _pipelineInvoker.Disconnect(hub, stopCalled));
        }

        protected override IList<string> GetSignals(string userId, string connectionId)
        {
            var signals = _hubs.SelectMany(info =>
            {
                var items = new List<string>
                { 
                    PrefixHelper.GetHubName(info.Name), 
                    PrefixHelper.GetHubConnectionId(info.CreateQualifiedName(connectionId)),
                };

                if (!String.IsNullOrEmpty(userId))
                {
                    items.Add(PrefixHelper.GetHubUserId(info.CreateQualifiedName(userId)));
                }

                return items;
            })
            .Concat(new[] 
            { 
                PrefixHelper.GetConnectionId(connectionId), 
                PrefixHelper.GetAck(connectionId) 
            });

            return signals.ToList();
        }

        private Task ExecuteHubEvent(IRequest request, string connectionId, Func<IHub, Task> action)
        {
            var hubs = GetHubs(request, connectionId).ToList();
            var operations = hubs.Select(instance => action(instance).OrEmpty().Catch(Trace)).ToArray();

            if (operations.Length == 0)
            {
                DisposeHubs(hubs);
                return TaskAsyncHelper.Empty;
            }

            var tcs = new TaskCompletionSource<object>();
            Task.Factory.ContinueWhenAll(operations, tasks =>
            {
                DisposeHubs(hubs);
                var faulted = tasks.FirstOrDefault(t => t.IsFaulted);
                if (faulted != null)
                {
                    tcs.SetUnwrappedException(faulted.Exception);
                }
                else if (tasks.Any(t => t.IsCanceled))
                {
                    tcs.SetCanceled();
                }
                else
                {
                    tcs.SetResult(null);
                }
            });

            return tcs.Task;
        }

        private IHub CreateHub(IRequest request, HubDescriptor descriptor, string connectionId, StateChangeTracker tracker = null, bool throwIfFailedToCreate = false)
        {
            try
            {
                var hub = _manager.ResolveHub(descriptor.Name);

                if (hub != null)
                {
                    tracker = tracker ?? new StateChangeTracker();

                    hub.Context = new HubCallerContext(request, connectionId);
                    hub.Clients = new HubConnectionContext(_pipelineInvoker, Connection, descriptor.Name, connectionId, tracker);
                    hub.Groups = new GroupManager(Connection, PrefixHelper.GetHubGroupName(descriptor.Name));
                }

                return hub;
            }
            catch (Exception ex)
            {
                Trace.TraceInformation("Error creating Hub {0}. " + ex.Message, descriptor.Name);

                if (throwIfFailedToCreate)
                {
                    throw;
                }

                return null;
            }
        }

        private IEnumerable<IHub> GetHubs(IRequest request, string connectionId)
        {
            return from descriptor in _hubs
                   select CreateHub(request, descriptor, connectionId) into hub
                   where hub != null
                   select hub;
        }

        private static void DisposeHubs(IEnumerable<IHub> hubs)
        {
            foreach (var hub in hubs)
            {
                hub.Dispose();
            }
        }

        private Task SendProgressUpdate(string connectionId, StateChangeTracker tracker, object value, HubRequest request)
        {
            var hubResult = new HubResponse
            {
                State = tracker.GetChanges(),
                Progress = new { I = request.Id, D = value },
                // We prefix the ID here to ensure old clients treat this as a hub response
                // but fail to lookup a corresponding callback and thus no-op
                Id = "P|" + request.Id,
            };

            return Connection.Send(connectionId, hubResult);
        }

        private Task ProcessResponse(StateChangeTracker tracker, object result, HubRequest request, Exception error)
        {
            var hubResult = new HubResponse
            {
                State = tracker.GetChanges(),
                Result = result,
                Id = request.Id,
            };

            if (error != null)
            {
                _counters.ErrorsHubInvocationTotal.Increment();
                _counters.ErrorsHubInvocationPerSec.Increment();
                _counters.ErrorsAllTotal.Increment();
                _counters.ErrorsAllPerSec.Increment();

                var hubError = error.InnerException as HubException;

                if (_enableDetailedErrors || hubError != null)
                {
                    var exception = error.InnerException ?? error;
                    hubResult.StackTrace = _isDebuggingEnabled ? exception.StackTrace : null;
                    hubResult.Error = exception.Message;

                    if (hubError != null)
                    {
                        hubResult.IsHubException = true;
                        hubResult.ErrorData = hubError.ErrorData;
                    }
                }
                else
                {
                    hubResult.Error = String.Format(CultureInfo.CurrentCulture, Resources.Error_HubInvocationFailed, request.Hub, request.Method);
                }
            }

            return Transport.Send(hubResult);
        }

        private static void ContinueWith<T>(Task<T> task, TaskCompletionSource<object> tcs)
        {
            if (task.IsCompleted)
            {
                // Fast path for tasks that completed synchronously
                ContinueSync<T>(task, tcs);
            }
            else
            {
                ContinueAsync<T>(task, tcs);
            }
        }

        private static void ContinueSync<T>(Task<T> task, TaskCompletionSource<object> tcs)
        {
            if (task.IsFaulted)
            {
                tcs.TrySetUnwrappedException(task.Exception);
            }
            else if (task.IsCanceled)
            {
                tcs.TrySetCanceled();
            }
            else
            {
                tcs.TrySetResult(task.Result);
            }
        }

        private static void ContinueAsync<T>(Task<T> task, TaskCompletionSource<object> tcs)
        {
            task.ContinueWithPreservedCulture(t =>
            {
                if (t.IsFaulted)
                {
                    tcs.TrySetUnwrappedException(t.Exception);
                }
                else if (t.IsCanceled)
                {
                    tcs.TrySetCanceled();
                }
                else
                {
                    tcs.TrySetResult(t.Result);
                }
            });
        }

        [SuppressMessage("Microsoft.Performance", "CA1812:AvoidUninstantiatedInternalClasses", Justification = "It is instantiated through JSON deserialization.")]
        private class ClientHubInfo
        {
            public string Name { get; set; }
        }
    }
}<|MERGE_RESOLUTION|>--- conflicted
+++ resolved
@@ -296,16 +296,7 @@
 
         internal static Task Disconnect(IHub hub, bool stopCalled)
         {
-<<<<<<< HEAD
-            await hub.OnDisconnected(stopCalled).OrEmpty().PreserveCulture();
-
-            if (stopCalled)
-            {
-                await hub.OnDisconnected().OrEmpty().PreserveCulture();
-            }
-=======
             return hub.OnDisconnected(stopCalled);
->>>>>>> 1cf6a677
         }
 
         [SuppressMessage("Microsoft.Design", "CA1031:DoNotCatchGeneralExceptionTypes", Justification = "A faulted task is returned.")]

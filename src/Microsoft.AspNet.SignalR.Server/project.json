--- conflicted
+++ resolved
@@ -7,13 +7,8 @@
     "Microsoft.Framework.ConfigurationModel": "0.1-alpha-*",
     "Microsoft.Framework.DependencyInjection": "0.1-alpha-*",
     "Microsoft.Framework.Logging": "0.1-alpha-*",
-<<<<<<< HEAD
     "Microsoft.Framework.Runtime.Interfaces" : "0.1-alpha-*",
-    "Microsoft.AspNet.HttpFeature":  "0.1-alpha-*"
-=======
-    "Microsoft.Net.Runtime.Interfaces" : "0.1-alpha-*",
     "Newtonsoft.Json": "5.0.8"
->>>>>>> 660e06ab
   },
   "compilationOptions": {
     "allowUnsafe": true

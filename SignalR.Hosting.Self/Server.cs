﻿using SignalR.Hosting.Common;
using SignalR.Hosting.Self.Infrastructure;
using System;
using System.Diagnostics;
using System.Net;
using System.Reflection;
using System.Runtime.InteropServices;
using System.Text.RegularExpressions;
using System.Threading;
using System.Threading.Tasks;

namespace SignalR.Hosting.Self
{
    public unsafe class Server : RoutingHost
    {
        private readonly string _url;
        private readonly HttpListener _listener;
        private CriticalHandle _requestQueueHandle;
        private DisconnectHandler _disconnectHandler;

        public Action<HostContext> OnProcessRequest { get; set; }

        /// <summary>
        /// Initializes new instance of <see cref="Server"/>.
        /// </summary>
        /// <param name="url">The url to host the server on.</param>
        public Server(string url)
            : this(url, GlobalHost.DependencyResolver)
        {
        }

        /// <summary>
        /// Initializes new instance of <see cref="Server"/>.
        /// </summary>
        /// <param name="url">The url to host the server on.</param>
        /// <param name="resolver">The dependency resolver for the server.</param>
        public Server(string url, IDependencyResolver resolver)
            : base(resolver)
        {
            _url = url.Replace("*", @".*?");
            _listener = new HttpListener();
            _listener.Prefixes.Add(url);
            _disconnectHandler = new DisconnectHandler(_listener);
        }

        public AuthenticationSchemes AuthenticationSchemes
        {
            get { return _listener.AuthenticationSchemes; }
            set { _listener.AuthenticationSchemes = value; }
        }

        /// <summary>
        /// Starts the server connection.
        /// </summary>
        public void Start()
        {
            _listener.Start();

            _disconnectHandler.Initialize();

            ReceiveLoop();
        }

        /// <summary>
        /// Stops the server.
        /// </summary>
        public void Stop()
        {
            _listener.Stop();
        }

        private void ReceiveLoop()
        {
            _listener.BeginGetContext(ar =>
            {
                HttpListenerContext context;
                try
                {
                    context = _listener.EndGetContext(ar);
                }
                catch (Exception)
                {
                    return;
                }

                ReceiveLoop();

                // Process the request async
                ProcessRequestAsync(context).ContinueWith(task =>
                {
                    if (task.IsFaulted)
                    {
                        Exception ex = task.Exception.GetBaseException();
                        context.Response.ServerError(ex).Catch();

                        Debug.WriteLine(ex.Message);
                    }

                    context.Response.CloseSafe();
                });

            }, null);
        }       

        private Task ProcessRequestAsync(HttpListenerContext context)
        {
            try
            {
                Debug.WriteLine("Server: Incoming request to {0}.", context.Request.Url);

                PersistentConnection connection;

                string path = ResolvePath(context.Request.Url);

                if (TryGetConnection(path, out connection))
                {
                    // https://developer.mozilla.org/En/HTTP_Access_Control
                    string origin = context.Request.Headers["Origin"];
                    if (!String.IsNullOrEmpty(origin))
                    {
                        context.Response.AddHeader("Access-Control-Allow-Origin", origin);
                        context.Response.AddHeader("Access-Control-Allow-Credentials", "true");
                    }

                    RegisterForDisconnect(context, cts.Cancel);

                    var request = new HttpListenerRequestWrapper(context);
<<<<<<< HEAD
                    var response = new HttpListenerResponseWrapper(context.Response, cts.Token);
=======
                    var response = new HttpListenerResponseWrapper(context.Response, _disconnectHandler.GetDisconnectToken(context));
>>>>>>> 78a4f972
                    var hostContext = new HostContext(request, response);

#if NET45
                    hostContext.Items[HostConstants.SupportsWebSockets] = Environment.OSVersion.Version.Major >= 6 && Environment.OSVersion.Version.Minor >= 2;
#endif

                    if (OnProcessRequest != null)
                    {
                        OnProcessRequest(hostContext);
                    }

#if DEBUG
                    hostContext.Items[HostConstants.DebugMode] = true;
#endif
                    hostContext.Items["System.Net.HttpListenerContext"] = context;

                    // Initialize the connection
                    connection.Initialize(DependencyResolver);

                    return connection.ProcessRequestAsync(hostContext);
                }

                if (path.Equals("/clientaccesspolicy.xml", StringComparison.InvariantCultureIgnoreCase))
                {
                    return context.Response.WriteAsync(Resources.ClientAccessPolicyXml);
                }

                return context.Response.NotFound();
            }
            catch (Exception ex)
            {
                return TaskAsyncHelper.FromError(ex);
            }
        }

        private string ResolvePath(Uri url)
        {
            string baseUrl = url.GetComponents(UriComponents.Scheme | UriComponents.HostAndPort | UriComponents.Path, UriFormat.SafeUnescaped);

            Match match = Regex.Match(baseUrl, "^" + _url);
            if (!match.Success)
            {
                throw new InvalidOperationException("Unable to resolve path");
            }

            string path = baseUrl.Substring(match.Value.Length);
            if (!path.StartsWith("/"))
            {
                return "/" + path;
            }

            return path;
        }


    }
}<|MERGE_RESOLUTION|>--- conflicted
+++ resolved
@@ -122,14 +122,8 @@
                         context.Response.AddHeader("Access-Control-Allow-Credentials", "true");
                     }
 
-                    RegisterForDisconnect(context, cts.Cancel);
-
                     var request = new HttpListenerRequestWrapper(context);
-<<<<<<< HEAD
-                    var response = new HttpListenerResponseWrapper(context.Response, cts.Token);
-=======
                     var response = new HttpListenerResponseWrapper(context.Response, _disconnectHandler.GetDisconnectToken(context));
->>>>>>> 78a4f972
                     var hostContext = new HostContext(request, response);
 
 #if NET45
